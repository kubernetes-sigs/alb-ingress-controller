package ls

import (
	"fmt"
	"github.com/aws/aws-sdk-go/service/acm"
	"github.com/kubernetes-sigs/aws-alb-ingress-controller/internal/aws/albacm"
	"testing"

	"github.com/kubernetes-sigs/aws-alb-ingress-controller/internal/aws/albec2"
	"github.com/kubernetes-sigs/aws-alb-ingress-controller/mocks"

	"github.com/kubernetes-sigs/aws-alb-ingress-controller/internal/ingress/controller/dummy"

	"k8s.io/apimachinery/pkg/util/intstr"

	"github.com/aws/aws-sdk-go/aws"
	"github.com/aws/aws-sdk-go/service/elbv2"
	"github.com/kubernetes-sigs/aws-alb-ingress-controller/internal/alb/tg"
	"github.com/kubernetes-sigs/aws-alb-ingress-controller/internal/aws/albcache"
	"github.com/kubernetes-sigs/aws-alb-ingress-controller/internal/aws/albelbv2"
	"github.com/kubernetes-sigs/aws-alb-ingress-controller/internal/ingress/annotations/loadbalancer"
	"github.com/kubernetes-sigs/aws-alb-ingress-controller/internal/ingress/controller/store"
	"github.com/kubernetes-sigs/aws-alb-ingress-controller/internal/ingress/metric"
	"github.com/kubernetes-sigs/aws-alb-ingress-controller/pkg/util/log"
	"github.com/kubernetes-sigs/aws-alb-ingress-controller/pkg/util/types"
	util "github.com/kubernetes-sigs/aws-alb-ingress-controller/pkg/util/types"
	extensions "k8s.io/api/extensions/v1beta1"
)

const (
	newARN   = "arn1"
	newTg    = "tg1"
	newPort  = 8080
	newProto = elbv2.ProtocolEnumHttp
	newPort2 = 9000
)

var (
	mockList1 *elbv2.Listener
	mockList2 *elbv2.Listener
	mockList3 *elbv2.Listener
	rOpts1    *ReconcileOptions
)

func init() {
	albelbv2.ELBV2svc = albelbv2.NewDummy()
<<<<<<< HEAD
	albacm.ACMsvc = albacm.NewDummy()
=======
	albec2.EC2svc = &mocks.EC2API{}

>>>>>>> 37cfd6fe
	albcache.NewCache(metric.DummyCollector{})

	rOpts1 = &ReconcileOptions{
		TargetGroups:    tg.TargetGroups{tg.DummyTG("tg1", "service")},
		LoadBalancerArn: nil,
		Eventf:          func(a, b, c string, d ...interface{}) {},
	}
}

func setup() {
	albelbv2.ELBV2svc = albelbv2.NewDummy()

	mockList1 = &elbv2.Listener{
		Port:     aws.Int64(newPort),
		Protocol: aws.String(elbv2.ProtocolEnumHttp),
		DefaultActions: []*elbv2.Action{{
			Type:           aws.String("default"),
			TargetGroupArn: aws.String(newTg),
		}},
	}

	mockList2 = &elbv2.Listener{
		Port:     aws.Int64(newPort2),
		Protocol: aws.String(elbv2.ProtocolEnumHttp),
		DefaultActions: []*elbv2.Action{{
			Type:           aws.String("default"),
			TargetGroupArn: aws.String(newTg),
		}},
	}

	mockList3 = &elbv2.Listener{
		Port:     aws.Int64(newPort),
		Protocol: aws.String("HTTPS"),
		Certificates: []*elbv2.Certificate{
			{CertificateArn: aws.String("abc")},
		},
		DefaultActions: []*elbv2.Action{{
			Type:           aws.String("default"),
			TargetGroupArn: aws.String(newTg),
		}},
		SslPolicy: aws.String("ELBSecurityPolicy-TLS-1-2-2017-01"),
	}
}

func TestNewHTTPListener(t *testing.T) {
	desiredPort := int64(newPort)
	ing := dummy.NewIngress()

	tgs, _ := tg.NewDesiredTargetGroups(&tg.NewDesiredTargetGroupsOptions{
		Ingress:        ing,
		LoadBalancerID: "lbid",
		Store:          store.NewDummy(),
		CommonTags:     util.ELBv2Tags{},
		Logger:         log.New("logger"),
	})

	o := &NewDesiredListenerOptions{
		Port:         loadbalancer.PortData{desiredPort, elbv2.ProtocolEnumHttp},
		Logger:       log.New("test"),
		Ingress:      ing,
		TargetGroups: tgs,
	}

	l, _ := NewDesiredListener(o)

	desiredProto := elbv2.ProtocolEnumHttp
	if o.CertificateArn != nil {
		desiredProto = "HTTPS"
	}
	switch {
	case *l.ls.desired.Port != desiredPort:
		t.Errorf("Invalid port created. Actual: %d | Expected: %d", *l.ls.desired.Port,
			desiredPort)
	case *l.ls.desired.Protocol != desiredProto:
		t.Errorf("Invalid protocol created. Actual: %s | Expected: %s",
			*l.ls.desired.Protocol, desiredProto)
	}
}

func TestNewHTTPSListener(t *testing.T) {
	desiredPort := int64(443)
	desiredCertArn := aws.String("abc123")
	desiredSslPolicy := aws.String("ELBSecurityPolicy-Test")
	ing := dummy.NewIngress()
	tgs, _ := tg.NewDesiredTargetGroups(&tg.NewDesiredTargetGroupsOptions{
		Ingress:        ing,
		LoadBalancerID: "lbid",
		Store:          store.NewDummy(),
		CommonTags:     util.ELBv2Tags{},
		Logger:         log.New("logger"),
	})

	o := &NewDesiredListenerOptions{
		Ingress:        ing,
		Port:           loadbalancer.PortData{desiredPort, "HTTPS"},
		CertificateArn: desiredCertArn,
		SslPolicy:      desiredSslPolicy,
		Logger:         log.New("test"),
		TargetGroups:   tgs,
	}

	l, _ := NewDesiredListener(o)

	desiredProto := elbv2.ProtocolEnumHttp
	if o.CertificateArn != nil {
		desiredProto = "HTTPS"
	}
	switch {
	case *l.ls.desired.Port != desiredPort:
		t.Errorf("Invalid port created. Actual: %d | Expected: %d", *l.ls.desired.Port,
			desiredPort)
	case *l.ls.desired.Protocol != desiredProto:
		t.Errorf("Invalid protocol created. Actual: %s | Expected: %s",
			*l.ls.desired.Protocol, desiredProto)
	case *l.ls.desired.Certificates[0].CertificateArn != *desiredCertArn:
		t.Errorf("Invalid certificate ARN. Actual: %s | Expected: %s",
			*l.ls.desired.Certificates[0].CertificateArn, *desiredCertArn)
	case *l.ls.desired.SslPolicy != *desiredSslPolicy:
		t.Errorf("Invalid certificate SSL Policy. Actual: %s | Expected: %s",
			*l.ls.desired.SslPolicy, *desiredSslPolicy)
	}
}

// TestReconcileCreate calls Reconcile on a mock Listener instance and assures creation is
// attempted.
func TestReconcileCreate(t *testing.T) {
	setup()

	createdARN := "listener arn"
	l := Listener{
		logger:         log.New("test"),
		ls:             ls{desired: mockList1},
		defaultBackend: &extensions.IngressBackend{ServiceName: "service", ServicePort: intstr.FromInt(newPort)},
	}

	m := mockList1
	m.ListenerArn = aws.String(createdARN)

	albelbv2.ELBV2svc.SetField("CreateListenerOutput", &elbv2.CreateListenerOutput{
		Listeners: []*elbv2.Listener{m},
	})

	err := l.Reconcile(rOpts1)
	if err != nil {
		t.Error(err)
	}

	if *l.ls.current.ListenerArn != createdARN {
		t.Errorf("Listener arn not properly set. Actual: %s, Expected: %s", *l.ls.current.ListenerArn, createdARN)
	}
	if !types.DeepEqual(l.ls.desired, l.ls.current) {
		t.Error("After creation, desired and current listeners did not match.")
	}
}

// TestReconcileDelete calls Reconcile on a mock Listener instance and assures deletion is
// attempted.
func TestReconcileDelete(t *testing.T) {
	setup()

	l := Listener{
		logger: log.New("test"),
		ls:     ls{current: mockList1},
	}

	albelbv2.ELBV2svc.SetField("DeleteListenerOutput", &elbv2.DeleteListenerOutput{})

	l.Reconcile(rOpts1)

	if !l.deleted {
		t.Error("Listener was deleted deleted flag was not set to true.")
	}

}

// TestReconcileModify calls Reconcile on a mock Listener instance and assures modification is
// attempted when the ports between a desired and current listener differ.
func TestReconcileModifyPortChange(t *testing.T) {
	setup()

	listenerArn := "listener arn"
	l := Listener{
		logger:         log.New("test"),
		defaultBackend: &extensions.IngressBackend{ServiceName: "service", ServicePort: intstr.FromInt(newPort)},
		ls: ls{
			desired: mockList2,
			current: mockList1,
		},
	}

	m := mockList2
	m.ListenerArn = aws.String(listenerArn)

	albelbv2.ELBV2svc.SetField("ModifyListenerOutput", &elbv2.ModifyListenerOutput{Listeners: []*elbv2.Listener{m}})

	l.Reconcile(rOpts1)

	if *l.ls.current.Port != *l.ls.desired.Port {
		t.Errorf("Error. Current: %d | Desired: %d", *l.ls.current.Port, *l.ls.desired.Port)
	}
	if *l.ls.current.ListenerArn != listenerArn {
		t.Errorf("Listener arn not properly set. Actual: %s, Expected: %s", *l.ls.current.ListenerArn, listenerArn)
	}

}

// TestReconcileModify calls Reconcile on a mock Listener that contains an identical current and
// desired state. It expects no operation to be taken.
func TestReconcileModifyNoChange(t *testing.T) {
	setup()
	l := Listener{
		logger:         log.New("test"),
		defaultBackend: &extensions.IngressBackend{ServiceName: "service", ServicePort: intstr.FromInt(newPort)},
		ls: ls{
			desired: mockList2,
			current: mockList1,
		},
	}

	l.ls.desired.Port = mockList1.Port // this sets ports identical. Should prevent failure, if removed, test should fail.
	l.Reconcile(rOpts1)

	if *l.ls.current.Port != *mockList1.Port {
		t.Errorf("Error. Current: %d | Desired: %d", *l.ls.current.Port, *mockList1.Port)
	}
}

// TestModificationNeeds sends different listeners through to see if a modification is needed.
func TestModificationNeeds(t *testing.T) {
	setup()
	lPortNeedsMod := Listener{
		logger:         log.New("test"),
		defaultBackend: &extensions.IngressBackend{ServiceName: "service", ServicePort: intstr.FromInt(newPort)},
		ls: ls{
			desired: mockList2,
			current: mockList1,
		},
	}

	if !lPortNeedsMod.needsModification(nil) {
		t.Error("Listener reported no modification needed. Ports were different and should" +
			"require modification")
	}

	lNoMod := Listener{
		logger:         log.New("test"),
		defaultBackend: &extensions.IngressBackend{ServiceName: "service", ServicePort: intstr.FromInt(newPort)},
		ls: ls{
			desired: mockList1,
			current: mockList1,
		},
	}

	if lNoMod.needsModification(nil) {
		t.Error("Listener reported modification needed. Desired and Current were the same")
	}

	lCertNeedsMod := Listener{
		logger:         log.New("test"),
		defaultBackend: &extensions.IngressBackend{ServiceName: "service", ServicePort: intstr.FromInt(newPort)},
		ls: ls{
			desired: mockList3,
			current: mockList1,
		},
	}

	if !lCertNeedsMod.needsModification(nil) {
		t.Error("Listener reported no modification needed. Certificates were different and" +
			"should require modification")
	}
}

func Test_domainMatchesHost(t *testing.T) {
	var tests = []struct {
		domain string
		host   string
		want   bool
	}{
		{"example.com", "example.com", true},
		{"example.com", "exampl0.com", false},

		// wildcards
		{"*.example.com", "foo.example.com", true},
		{"*.example.com", "example.com", false},
		{"*.exampl0.com", "foo.example.com", false},

		// invalid hosts, not sure these are possible
		{"*.*.example.com", "foo.bar.example.com", false},
		{"foo.*.example.com", "foo.bar.example.com", false},
	}

	for _, test := range tests {
		var msg = "should"
		if !test.want {
			msg = "should not"
		}

		t.Run(fmt.Sprintf("%s %s match %s", test.domain, msg, test.host), func(t *testing.T) {
			have := domainMatchesHost(test.domain, test.host)
			if test.want != have {
				t.Fail()
			}
		})
	}
}

func Test_getCertificates(t *testing.T) {
	var tests = []struct {
		name      string
		arn       *string
		ingress   *extensions.Ingress
		result    *acm.ListCertificatesOutput
		resultErr error
		expected  int
	}{
		{
			name: "when ACM has exact match as TLS host",
			ingress: &extensions.Ingress{
				Spec: extensions.IngressSpec{
					TLS: []extensions.IngressTLS{
						{
							Hosts: []string{"foo.example.com"},
						},
					},
				},
			},
			result: &acm.ListCertificatesOutput{
				CertificateSummaryList: []*acm.CertificateSummary{
					{
						CertificateArn: aws.String("arn:acm:xxx:yyy:zzz/kkk:www"),
						DomainName:     aws.String("foo.example.com"),
					},
				},
			},
			expected: 1,
		}, {
			name: "when ACM has wildcard match with TLS host",
			ingress: &extensions.Ingress{
				Spec: extensions.IngressSpec{
					TLS: []extensions.IngressTLS{
						{
							Hosts: []string{"foo.example.com"},
						},
					},
				},
			},
			result: &acm.ListCertificatesOutput{
				CertificateSummaryList: []*acm.CertificateSummary{
					{
						CertificateArn: aws.String("arn:acm:xxx:yyy:zzz/kkk:www"),
						DomainName:     aws.String("*.example.com"),
					},
				},
			},
			expected: 1,
		}, {
			name: "when ACM has multiple matches with TLS host",
			ingress: &extensions.Ingress{
				Spec: extensions.IngressSpec{
					TLS: []extensions.IngressTLS{
						{
							Hosts: []string{"foo.example.com"},
						},
					},
				},
			},
			result: &acm.ListCertificatesOutput{
				CertificateSummaryList: []*acm.CertificateSummary{
					{
						CertificateArn: aws.String("arn:acm:xxx:yyy:zzz/kkk:www"),
						DomainName:     aws.String("foo.example.com"),
					},
					{
						CertificateArn: aws.String("arn:acm:xxx:yyy:zzz/kkk:mmm"),
						DomainName:     aws.String("*.example.com"),
					},
				},
			},
			expected: 2,
		}, {
			name: "when ACM has exact match as Rules host",
			ingress: &extensions.Ingress{
				Spec: extensions.IngressSpec{
					Rules: []extensions.IngressRule{
						{
							Host: "foo.example.com",
						},
					},
				},
			},
			result: &acm.ListCertificatesOutput{
				CertificateSummaryList: []*acm.CertificateSummary{
					{
						CertificateArn: aws.String("arn:acm:xxx:yyy:zzz/kkk:www"),
						DomainName:     aws.String("foo.example.com"),
					},
				},
			},
			expected: 1,
		}, {
			name: "when ACM has wildcard match with Rules host",
			ingress: &extensions.Ingress{
				Spec: extensions.IngressSpec{
					Rules: []extensions.IngressRule{
						{
							Host: "foo.example.com",
						},
					},
				},
			},
			result: &acm.ListCertificatesOutput{
				CertificateSummaryList: []*acm.CertificateSummary{
					{
						CertificateArn: aws.String("arn:acm:xxx:yyy:zzz/kkk:www"),
						DomainName:     aws.String("*.example.com"),
					},
				},
			},
			expected: 1,
		}, {
			name: "when ACM has multiple matches with Rules host",
			ingress: &extensions.Ingress{
				Spec: extensions.IngressSpec{
					Rules: []extensions.IngressRule{
						{
							Host: "foo.example.com",
						},
					},
				},
			},
			result: &acm.ListCertificatesOutput{
				CertificateSummaryList: []*acm.CertificateSummary{
					{
						CertificateArn: aws.String("arn:acm:xxx:yyy:zzz/kkk:www"),
						DomainName:     aws.String("foo.example.com"),
					},
					{
						CertificateArn: aws.String("arn:acm:xxx:yyy:zzz/kkk:mmm"),
						DomainName:     aws.String("*.example.com"),
					},
				},
			},
			expected: 2,
		}, {
			name: "when ACM has multiple matches with Rules and TLS hosts",
			ingress: &extensions.Ingress{
				Spec: extensions.IngressSpec{
					TLS: []extensions.IngressTLS{
						{
							Hosts: []string{"foo.example.com"},
						},
					},
					Rules: []extensions.IngressRule{
						{
							Host: "foo.example.com",
						},
					},
				},
			},
			result: &acm.ListCertificatesOutput{
				CertificateSummaryList: []*acm.CertificateSummary{
					{
						CertificateArn: aws.String("arn:acm:xxx:yyy:zzz/kkk:www"),
						DomainName:     aws.String("foo.example.com"),
					},
					{
						CertificateArn: aws.String("arn:acm:xxx:yyy:zzz/kkk:mmm"),
						DomainName:     aws.String("*.example.com"),
					},
				},
			},
			expected: 2,
		}, {
			name: "when ACM has multiple matches with multiple wildcard hosts",
			ingress: &extensions.Ingress{
				Spec: extensions.IngressSpec{
					TLS: []extensions.IngressTLS{
						{
							Hosts: []string{"foo.bar.example.com", "bar.baz.example.com"},
						},
					},
					Rules: []extensions.IngressRule{
						{
							Host: "foo.bar.example.com",
						},
						{
							Host: "bar.baz.example.com",
						},
					},
				},
			},
			result: &acm.ListCertificatesOutput{
				CertificateSummaryList: []*acm.CertificateSummary{
					{
						CertificateArn: aws.String("arn:acm:xxx:yyy:zzz/kkk:www"),
						DomainName:     aws.String("*.bar.example.com"),
					},
					{
						CertificateArn: aws.String("arn:acm:xxx:yyy:zzz/kkk:mmm"),
						DomainName:     aws.String("*.baz.example.com"),
					},
				},
			},
			expected: 2,
		}, {
			name: "when certificate-arn is set in annotation",
			arn:  aws.String("arn:acm:xxx:yyy:zzz/kkk:www"),
			// this result list is a fake, as we're not actually going to ACM in this case
			result: &acm.ListCertificatesOutput{
				CertificateSummaryList: []*acm.CertificateSummary{
					{
						CertificateArn: aws.String("arn:acm:xxx:yyy:zzz/kkk:www"),
						DomainName:     aws.String("foo.example.com"),
					},
				},
			},
			expected: 1,
		}, {
			name:      "when ACM returns error",
			ingress:   &extensions.Ingress{},
			resultErr: fmt.Errorf("oh no!"),
			expected:  0,
		},
	}

	for _, test := range tests {
		t.Run(test.name, func(t *testing.T) {
			var logger = log.New(test.name)
			albacm.ACMsvc.(*albacm.Dummy).SetField("ListCertificatesOutput", test.result)
			albacm.ACMsvc.(*albacm.Dummy).SetField("ListCertificatesError", test.resultErr)

			certificates, err := getCertificates(test.arn, test.ingress, logger)
			if test.resultErr != err {
				t.Error(err)
			}

			if len(certificates) != test.expected {
				t.Errorf("Expected %d, got %d certificates in result", test.expected, len(certificates))
			}

			for i, cert := range certificates {
				want := aws.StringValue(test.result.CertificateSummaryList[i].CertificateArn)
				have := aws.StringValue(cert.CertificateArn)
				if want != have {
					t.Errorf("Certificate ARNs don't match: expected %s, got %s", want, have)
				}
			}
		})
	}
}

func Test_uniqueHosts(t *testing.T) {
	var tests = []struct {
		expected int
		input    *extensions.Ingress
	}{
		{0, &extensions.Ingress{}},
		{2, &extensions.Ingress{
			Spec: extensions.IngressSpec{
				TLS: []extensions.IngressTLS{
					{
						Hosts: []string{"a", "b"},
					},
				},
			},
		}},
		{3, &extensions.Ingress{
			Spec: extensions.IngressSpec{
				TLS: []extensions.IngressTLS{
					{
						Hosts: []string{
							"a",
							"b",
						},
					},
				},
				Rules: []extensions.IngressRule{
					{
						Host: "a",
					}, {
						Host: "c",
					},
				},
			},
		}},
		{1, &extensions.Ingress{
			Spec: extensions.IngressSpec{
				Rules: []extensions.IngressRule{
					{
						Host: "a",
					}, {
						Host: "a",
					},
				},
			},
		}},
	}

	for _, test := range tests {
		if len(uniqueHosts(test.input)) != test.expected {
			t.Fail()
		}
	}
}<|MERGE_RESOLUTION|>--- conflicted
+++ resolved
@@ -44,12 +44,9 @@
 
 func init() {
 	albelbv2.ELBV2svc = albelbv2.NewDummy()
-<<<<<<< HEAD
 	albacm.ACMsvc = albacm.NewDummy()
-=======
 	albec2.EC2svc = &mocks.EC2API{}
 
->>>>>>> 37cfd6fe
 	albcache.NewCache(metric.DummyCollector{})
 
 	rOpts1 = &ReconcileOptions{
