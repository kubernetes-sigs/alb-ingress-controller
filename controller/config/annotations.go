--- conflicted
+++ resolved
@@ -22,18 +22,6 @@
 var cache = ccache.New(ccache.Configure())
 
 const (
-<<<<<<< HEAD
-	backendProtocolKey = "alb.ingress.kubernetes.io/backend-protocol"
-	certificateArnKey  = "alb.ingress.kubernetes.io/certificate-arn"
-	healthcheckPathKey = "alb.ingress.kubernetes.io/healthcheck-path"
-	portKey            = "alb.ingress.kubernetes.io/listen-ports"
-	schemeKey          = "alb.ingress.kubernetes.io/scheme"
-	ipAddressTypeKey   = "alb.ingress.kubernetes.io/ip-address-type"
-	securityGroupsKey  = "alb.ingress.kubernetes.io/security-groups"
-	subnetsKey         = "alb.ingress.kubernetes.io/subnets"
-	successCodesKey    = "alb.ingress.kubernetes.io/successCodes"
-	tagsKey            = "alb.ingress.kubernetes.io/tags"
-=======
 	backendProtocolKey            = "alb.ingress.kubernetes.io/backend-protocol"
 	certificateArnKey             = "alb.ingress.kubernetes.io/certificate-arn"
 	healthcheckIntervalSecondsKey = "alb.ingress.kubernetes.io/healthcheck-interval-seconds"
@@ -45,28 +33,15 @@
 	unhealthyThresholdCountKey    = "alb.ingress.kubernetes.io/unhealthy-threshold-count"
 	portKey                       = "alb.ingress.kubernetes.io/listen-ports"
 	schemeKey                     = "alb.ingress.kubernetes.io/scheme"
+	ipAddressTypeKey              = "alb.ingress.kubernetes.io/ip-address-type"
 	securityGroupsKey             = "alb.ingress.kubernetes.io/security-groups"
 	subnetsKey                    = "alb.ingress.kubernetes.io/subnets"
 	successCodesKey               = "alb.ingress.kubernetes.io/successCodes"
 	tagsKey                       = "alb.ingress.kubernetes.io/tags"
->>>>>>> 5e29f003
 )
 
 // Annotations contains all of the annotation configuration for an ingress
 type Annotations struct {
-<<<<<<< HEAD
-	BackendProtocol *string
-	CertificateArn  *string
-	HealthcheckPath *string
-	Ports           []ListenerPort
-	Scheme          *string
-	IpAddressType   *string
-	SecurityGroups  util.AWSStringSlice
-	Subnets         util.Subnets
-	SuccessCodes    *string
-	Tags            []*elbv2.Tag
-	VPCID           *string
-=======
 	BackendProtocol            *string
 	CertificateArn             *string
 	HealthcheckIntervalSeconds *int64
@@ -78,12 +53,12 @@
 	UnhealthyThresholdCount    *int64
 	Ports                      []ListenerPort
 	Scheme                     *string
+	IpAddressType              *string
 	SecurityGroups             util.AWSStringSlice
 	Subnets                    util.Subnets
 	SuccessCodes               *string
 	Tags                       []*elbv2.Tag
 	VPCID                      *string
->>>>>>> 5e29f003
 }
 
 // ListenerPort represents a listener defined in an ingress annotation. Specifically, it represents a
@@ -276,7 +251,6 @@
 	return aws.String(s), nil
 }
 
-<<<<<<< HEAD
 func parseIpAddressType(s string) (*string, error) {
 	switch {
 	case s == "":
@@ -285,7 +259,8 @@
 		return aws.String(""), fmt.Errorf("ALB IP Address Type [%v] must be either `ipv4` or `dualstack`", s)
 	}
 	return aws.String(s), nil
-=======
+}
+
 func parseInt(s string) *int64 {
 	i, err := strconv.ParseInt(s, 10, 64)
 	if err != nil {
@@ -295,7 +270,6 @@
 		return nil
 	}
 	return &i
->>>>>>> 5e29f003
 }
 
 func stringToAwsSlice(s string) (out []*string) {
