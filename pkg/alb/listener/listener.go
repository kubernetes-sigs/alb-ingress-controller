package listener

import (
	"github.com/aws/aws-sdk-go/aws"
	"github.com/aws/aws-sdk-go/service/elbv2"
	"github.com/coreos/alb-ingress-controller/pkg/alb/rules"
	"github.com/coreos/alb-ingress-controller/pkg/alb/targetgroups"
	"github.com/coreos/alb-ingress-controller/pkg/annotations"
	albelbv2 "github.com/coreos/alb-ingress-controller/pkg/aws/elbv2"
	"github.com/coreos/alb-ingress-controller/pkg/util/log"
	util "github.com/coreos/alb-ingress-controller/pkg/util/types"
	api "k8s.io/api/core/v1"
)

// Listener contains the relevant ID, Rules, and current/desired Listeners
type Listener struct {
	Current *elbv2.Listener
	Desired *elbv2.Listener
	Rules   rules.Rules
	Deleted bool
	Logger  *log.Logger
}

type NewDesiredListenerOptions struct {
	Port                 annotations.PortData
	CertificateArn       *string
	SslNegotiationPolicy *string
	Logger               *log.Logger
}

type ReconcileOptions struct {
	Eventf          func(string, string, string, ...interface{})
	LoadBalancerArn *string
	TargetGroups    targetgroups.TargetGroups
}

// NewDesiredListener returns a new listener.Listener based on the parameters provided.
func NewDesiredListener(o *NewDesiredListenerOptions) *Listener {
	listener := &elbv2.Listener{
		Port:     aws.Int64(o.Port.Port),
		Protocol: aws.String("HTTP"),
		DefaultActions: []*elbv2.Action{
			{
				Type: aws.String("forward"),
			},
		},
	}

	if o.CertificateArn != nil && o.Port.Scheme == "HTTPS" {
		listener.Certificates = []*elbv2.Certificate{
			{CertificateArn: o.CertificateArn},
		}
		listener.Protocol = aws.String("HTTPS")
	}

	if o.SslNegotiationPolicy != nil && o.Port.Scheme == "HTTPS" {
		listener.SslPolicy = o.SslNegotiationPolicy
	}

	listenerT := &Listener{
		Desired: listener,
		Logger:  o.Logger,
	}

	return listenerT
}

type NewCurrentListenerOptions struct {
	Listener *elbv2.Listener
	Logger   *log.Logger
}

// NewCurrentListener returns a new listener.Listener based on an elbv2.Listener.
func NewCurrentListener(o *NewCurrentListenerOptions) *Listener {
	return &Listener{
		Current: o.Listener,
		Logger:  o.Logger,
	}
}

// Reconcile compares the current and desired state of this Listener instance. Comparison
// results in no action, the creation, the deletion, or the modification of an AWS listener to
// satisfy the ingress's current state.
func (l *Listener) Reconcile(rOpts *ReconcileOptions) error {
	switch {
	case l.Desired == nil: // listener should be deleted
		if l.Current == nil {
			break
		}
		l.Logger.Infof("Start Listener deletion.")
		if err := l.delete(rOpts); err != nil {
			return err
		}
		rOpts.Eventf(api.EventTypeNormal, "DELETE", "%v listener deleted", *l.Current.Port)
		l.Logger.Infof("Completed Listener deletion.")

	case l.Current == nil: // listener doesn't exist and should be created
		l.Logger.Infof("Start Listener creation.")
		if err := l.create(rOpts); err != nil {
			return err
		}
		rOpts.Eventf(api.EventTypeNormal, "CREATE", "%v listener created", *l.Current.Port)
		l.Logger.Infof("Completed Listener creation. ARN: %s | Port: %v | Proto: %s.",
			*l.Current.ListenerArn, *l.Current.Port,
			*l.Current.Protocol)

	case l.NeedsModification(l.Desired, rOpts): // current and desired diff; needs mod
		l.Logger.Infof("Start Listener modification.")
		if err := l.modify(rOpts); err != nil {
			return err
		}
		rOpts.Eventf(api.EventTypeNormal, "MODIFY", "%v listener modified", *l.Current.Port)
		l.Logger.Infof("Completed Listener modification. ARN: %s | Port: %s | Proto: %s.",
			*l.Current.ListenerArn, *l.Current.Port, *l.Current.Protocol)

	default:
		l.Logger.Debugf("No listener modification required.")
	}

	return nil
}

// Adds a Listener to an existing ALB in AWS. This Listener maps the ALB to an existing TargetGroup.
func (l *Listener) create(rOpts *ReconcileOptions) error {
	l.Desired.LoadBalancerArn = rOpts.LoadBalancerArn

	// Set the listener default action to the targetgroup from the default rule.
	for _, rule := range l.Rules {
		if *rule.Desired.IsDefault {
			l.Desired.DefaultActions[0].TargetGroupArn = rule.TargetGroupArn(rOpts.TargetGroups)
		}
	}

	// Attempt listener creation.
	in := &elbv2.CreateListenerInput{
		Certificates:    l.Desired.Certificates,
		LoadBalancerArn: l.Desired.LoadBalancerArn,
		Protocol:        l.Desired.Protocol,
		Port:            l.Desired.Port,
		SslPolicy:       l.Desired.SslPolicy,
		DefaultActions: []*elbv2.Action{
			{
				Type:           l.Desired.DefaultActions[0].Type,
				TargetGroupArn: l.Desired.DefaultActions[0].TargetGroupArn,
			},
		},
	}
	o, err := albelbv2.ELBV2svc.CreateListener(in)
	if err != nil {
		rOpts.Eventf(api.EventTypeWarning, "ERROR", "Error creating %v listener: %s", *l.Desired.Port, err.Error())
		l.Logger.Errorf("Failed Listener creation: %s.", err.Error())
		return err
	}

	l.Current = o.Listeners[0]
	return nil
}

// Modifies a listener
// TODO: Determine if this needs to be implemented and if so, implement it.
func (l *Listener) modify(rOpts *ReconcileOptions) error {
	if l.Current == nil {
		// not a modify, a create
		return l.create(rOpts)
	}

	in := &elbv2.ModifyListenerInput{
		ListenerArn:    l.Current.ListenerArn,
		Certificates:   l.Desired.Certificates,
		Port:           l.Desired.Port,
		Protocol:       l.Desired.Protocol,
		SslPolicy:      l.Desired.SslPolicy,
		DefaultActions: l.Desired.DefaultActions,
	}

	o, err := albelbv2.ELBV2svc.ModifyListener(in)
	if err != nil {
		rOpts.Eventf(api.EventTypeWarning, "ERROR", "Error modifying %v listener: %s", *l.Desired.Port, err.Error())
		l.Logger.Errorf("Failed Listener modification: %s.", err.Error())
	}
	l.Current = o.Listeners[0]

	return nil
}

// delete removes a Listener from an existing ALB in AWS.
func (l *Listener) delete(rOpts *ReconcileOptions) error {
	in := elbv2.DeleteListenerInput{
		ListenerArn: l.Current.ListenerArn,
	}

	if err := albelbv2.ELBV2svc.RemoveListener(in); err != nil {
		rOpts.Eventf(api.EventTypeWarning, "ERROR", "Error deleting %v listener: %s", *l.Current.Port, err.Error())
		l.Logger.Errorf("Failed Listener deletion. ARN: %s: %s",
			*l.Current.ListenerArn, err.Error())
		return err
	}

	l.Deleted = true
	return nil
}

// NeedsModification returns true when the current and desired listener state are not the same.
// representing that a modification to the listener should be attempted.
func (l *Listener) NeedsModification(target *elbv2.Listener, rOpts *ReconcileOptions) bool {
	// Set the listener default action to the targetgroup from the default rule.
	for _, rule := range l.Rules {
		// rule code have no desired (going to be deleted, if so, skip)
		if rule.Desired == nil {
			continue
		}
		if *rule.Desired.IsDefault {
			target.DefaultActions[0].TargetGroupArn = rule.TargetGroupArn(rOpts.TargetGroups)
		}
	}

	switch {
	case l.Current == nil && l.Desired == nil:
		return false
	case l.Current == nil:
		return true
	case !util.DeepEqual(l.Current.Port, target.Port):
		return true
	case !util.DeepEqual(l.Current.Protocol, target.Protocol):
		return true
	case !util.DeepEqual(l.Current.Certificates, target.Certificates):
		return true
<<<<<<< HEAD
	// TODO: what if it was removed from YAML?
=======
>>>>>>> 544d19a4
	case !util.DeepEqual(l.Current.SslPolicy, target.SslPolicy):
		return true
	case !util.DeepEqual(l.Current.DefaultActions, target.DefaultActions):
		return true
	}
	return false
}

// NeedsModifiationCheck is intended for non-reconciliation checks that need to know whether
// a Listener will need modification.
func (l *Listener) NeedsModificationCheck(target *elbv2.Listener) bool {
	switch {
	case l.Current == nil && l.Desired == nil:
		return false
	case l.Current == nil:
		return true
	case !util.DeepEqual(l.Current.Port, target.Port):
		return true
	case !util.DeepEqual(l.Current.Protocol, target.Protocol):
		return true
	case !util.DeepEqual(l.Current.Certificates, target.Certificates):
		return true
<<<<<<< HEAD
	// TODO: what if it was removed from YAML?
=======
>>>>>>> 544d19a4
	case !util.DeepEqual(l.Current.SslPolicy, target.SslPolicy):
		return true
	case !util.DeepEqual(l.Current.DefaultActions, target.DefaultActions):
		return true
	}
	return false
}

// StripDesiredState removes the desired state from the listener.
func (l *Listener) StripDesiredState() {
	l.Desired = nil
	l.Rules.StripDesiredState()
}

// StripCurrentState removes the current state from the listener.
func (l *Listener) StripCurrentState() {
	l.Current = nil
	l.Rules.StripCurrentState()
}<|MERGE_RESOLUTION|>--- conflicted
+++ resolved
@@ -225,10 +225,6 @@
 		return true
 	case !util.DeepEqual(l.Current.Certificates, target.Certificates):
 		return true
-<<<<<<< HEAD
-	// TODO: what if it was removed from YAML?
-=======
->>>>>>> 544d19a4
 	case !util.DeepEqual(l.Current.SslPolicy, target.SslPolicy):
 		return true
 	case !util.DeepEqual(l.Current.DefaultActions, target.DefaultActions):
@@ -251,10 +247,6 @@
 		return true
 	case !util.DeepEqual(l.Current.Certificates, target.Certificates):
 		return true
-<<<<<<< HEAD
-	// TODO: what if it was removed from YAML?
-=======
->>>>>>> 544d19a4
 	case !util.DeepEqual(l.Current.SslPolicy, target.SslPolicy):
 		return true
 	case !util.DeepEqual(l.Current.DefaultActions, target.DefaultActions):
